#!/usr/bin/env python
# -*- coding: utf-8 -*-

from __future__ import absolute_import

from .ies_tm2714 import IES_TM2714_Spd
from .tabular import (
    read_spectral_data_from_csv_file,
    read_spds_from_csv_file,
    write_spds_to_csv_file)
from .xrite import read_spds_from_xrite_file

<<<<<<< HEAD
__all__ = ['IES_TM2714_Spd']
__all__ += ['read_spectral_data_from_csv_file',
            'read_spds_from_csv_file',
            'write_spds_to_csv_file']
=======
__all__ = ['read_spectral_data_from_csv_file',
           'read_spds_from_csv_file',
           'write_spds_to_csv_file']
__all__ += ['read_spds_from_xrite_file']
>>>>>>> 351f2246
<|MERGE_RESOLUTION|>--- conflicted
+++ resolved
@@ -10,14 +10,8 @@
     write_spds_to_csv_file)
 from .xrite import read_spds_from_xrite_file
 
-<<<<<<< HEAD
 __all__ = ['IES_TM2714_Spd']
 __all__ += ['read_spectral_data_from_csv_file',
-            'read_spds_from_csv_file',
-            'write_spds_to_csv_file']
-=======
-__all__ = ['read_spectral_data_from_csv_file',
            'read_spds_from_csv_file',
            'write_spds_to_csv_file']
-__all__ += ['read_spds_from_xrite_file']
->>>>>>> 351f2246
+__all__ += ['read_spds_from_xrite_file']